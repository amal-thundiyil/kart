import contextlib
import itertools
import os
import re
import subprocess

from osgeo import gdal, ogr

import psycopg2
import pygit2
import pytest

<<<<<<< HEAD
from sno import gpkg
from sno.init import OgrImporter, ImportPostgreSQL
from sno.structure import DatasetStructure
=======
from sno import gpkg, structure
from sno.init import OgrImporter
>>>>>>> 1cd527d4
from sno.dataset1 import Dataset1


H = pytest.helpers.helpers()

# copied from test_init.py
GPKG_IMPORTS = (
    "archive,source_gpkg,table",
    [
        pytest.param(
            "gpkg-points", "nz-pa-points-topo-150k.gpkg", H.POINTS.LAYER, id="points"
        ),
        pytest.param(
            "gpkg-polygons",
            "nz-waca-adjustments.gpkg",
            H.POLYGONS.LAYER,
            id="polygons-pk",
        ),
        pytest.param(
            "gpkg-au-census",
            "census2016_sdhca_ot_short.gpkg",
            "census2016_sdhca_ot_ra_short",
            id="au-ra-short",
        ),
        pytest.param("gpkg-spec", "sample1_2.gpkg", "counties", id="spec_counties"),
        pytest.param(
            "gpkg-spec", "sample1_2.gpkg", "countiestbl", id="spec_counties_table"
        ),
    ],
)

DATASET_VERSIONS = (
    "import_version",
    structure.DatasetStructure.version_numbers(),
)


def test_dataset_versions():
    assert structure.DatasetStructure.version_numbers() == ("1.0",)
    klasses = structure.DatasetStructure.all_versions()
    assert set(klass.VERSION_IMPORT for klass in klasses) == set(
        structure.DatasetStructure.version_numbers()
    )


def _import_check(repo_path, table, source_gpkg, geopackage):
    repo = pygit2.Repository(str(repo_path))
    tree = repo.head.peel(pygit2.Tree) / table

    dataset = structure.DatasetStructure.instantiate(tree, table)

    db = geopackage(source_gpkg)
    num_rows = db.cursor().execute(f"SELECT COUNT(*) FROM {table};").fetchone()[0]

    o = subprocess.check_output(["git", "ls-tree", "-r", "-t", "HEAD", table])
    print("\n".join(l.decode("utf8") for l in o.splitlines()[:20]))

    if dataset.version.startswith("1."):
        re_paths = (
            r"^\d{6} blob [0-9a-f]{40}\t%s/.sno-table/[0-9a-f]{2}/[0-9a-f]{2}/([^/]+)$"
            % table
        )
    else:
        raise NotImplementedError(dataset.version)

    git_paths = [m for m in re.findall(re_paths, o.decode("utf-8"), re.MULTILINE)]
    assert len(git_paths) == num_rows

    num_features = sum(1 for _ in dataset.features())
    assert num_features == num_rows

    return dataset


def normalise_feature(row):
    row = dict(row)
    if 'geom' in row:
        # We import via OGR, which strips envelopes by default
        row['geom'] = gpkg.ogr_to_gpkg_geom(
            gpkg.gpkg_geom_to_ogr(row['geom'], parse_srs=True),
        )
    return row


@pytest.mark.slow
@pytest.mark.parametrize(
    GPKG_IMPORTS[0],
    [
        *GPKG_IMPORTS[1],
        pytest.param(
            "gpkg-points", "nz-pa-points-topo-150k.gpkg", H.POINTS.LAYER, id="empty"
        ),
    ],
)
@pytest.mark.parametrize(*DATASET_VERSIONS)
def test_import(
    import_version,
    archive,
    source_gpkg,
    table,
    data_archive,
    tmp_path,
    cli_runner,
    chdir,
    geopackage,
    benchmark,
    request,
    monkeypatch,
):
    """ Import the GeoPackage (eg. `kx-foo-layer.gpkg`) into a Sno repository. """
    param_ids = H.parameter_ids(request)

    # wrap the structure.DatasetStructure import with benchmarking
    orig_import_func = structure.fast_import_tables

    def _benchmark_import(*args, **kwargs):
        # one round/iteration isn't very statistical, but hopefully crude idea
        return benchmark.pedantic(
            orig_import_func, args=args, kwargs=kwargs, rounds=1, iterations=1
        )

    monkeypatch.setattr(structure, 'fast_import_tables', _benchmark_import)

    with data_archive(archive) as data:
        # list tables
        repo_path = tmp_path / "data.sno"
        repo_path.mkdir()

        db = geopackage(f"{data / source_gpkg}")
        dbcur = db.cursor()
        if param_ids[-1] == "empty":
            with db:
                print(f"emptying table {table}...")
                dbcur.execute(f"DELETE FROM {table};")

        num_rows = dbcur.execute(f"SELECT COUNT(*) FROM {table};").fetchone()[0]
        benchmark.group = f"test_import - {param_ids[-1]} (N={num_rows})"

        if param_ids[-1] == "empty":
            assert num_rows == 0

        with chdir(repo_path):
            r = cli_runner.invoke(["init"])
            assert r.exit_code == 0, r

            repo = pygit2.Repository(str(repo_path))
            assert repo.is_bare
            assert repo.is_empty

            r = cli_runner.invoke(
                [
                    "import",
                    str(data / source_gpkg),
                    f"--version={import_version}",
                    table,
                ]
            )
            assert r.exit_code == 0, r

            assert not repo.is_empty
            assert repo.head.name == "refs/heads/master"
            assert repo.head.shorthand == "master"

            # has a single commit
            assert len(list(repo.walk(repo.head.target))) == 1

            dataset = _import_check(
                repo_path, table, f"{data / source_gpkg}", geopackage
            )

            assert dataset.__class__.__name__ == f"Dataset{import_version[0]}"
            assert dataset.version == import_version

            pk_field = gpkg.pk(db, table)

            # pk_list = sorted([v[pk_field] for k, v in dataset.features()])
            # pk_gaps = sorted(set(range(pk_list[0], pk_list[-1] + 1)).difference(pk_list))
            # print("pk_gaps:", pk_gaps)

            if num_rows > 0:
                # compare the first feature in the repo against the source DB
                key, feature = next(dataset.features())

                row = normalise_feature(
                    dbcur.execute(
                        f"SELECT * FROM {table} WHERE {pk_field}=?;",
                        [feature[pk_field]],
                    ).fetchone()
                )
                feature = normalise_feature(feature)
                print("First Feature:", key, feature, row)
                assert feature == row

                # compare a source DB feature against the repo feature
                row = normalise_feature(
                    dbcur.execute(
                        f"SELECT * FROM {table} ORDER BY {pk_field} LIMIT 1 OFFSET {min(97,num_rows-1)};"
                    ).fetchone()
                )

                for key, feature in dataset.features():
                    if feature[pk_field] == row[pk_field]:
                        feature = normalise_feature(feature)
                        assert feature == row
                        break
                else:
                    pytest.fail(
                        f"Couldn't find repo feature {pk_field}={row[pk_field]}"
                    )


def _compare_ogr_and_gpkg_meta_items(dataset, gpkg_dataset):
    """
    Compares the meta items from an OGR import, with those from a GPKG import.
    There are all sorts of caveats to the meta item emulation, and this attempts
    to avoid them when comparing.
    """
    meta_items = dict(dataset.iter_meta_items())
    gpkg_meta_items = dict(gpkg_dataset.iter_meta_items())

    # we don't implement XML metadata for non-gpkg formats
    del gpkg_meta_items['gpkg_metadata']
    del gpkg_meta_items['gpkg_metadata_reference']
    # SHP/TAB always call the primary key "FID"
    gpkg_meta_items[f"fields/{dataset.primary_key}"] = gpkg_meta_items.pop(
        f"fields/{gpkg_dataset.primary_key}"
    )
    gpkg_meta_items["primary_key"] = meta_items["primary_key"]

    # SHP/TAB field names must be <10 chars
    nuke_truncated_fields = set()
    for f in meta_items.keys():
        if f.startswith('fields/') and len(f) == 17:
            # It's likely OGR has truncated this field name.
            # Truncate the gpkg field to match.
            match = re.match(r'^fields/(?P<fieldname>\w+?)(?:_?\d+)?$', f)
            assert match
            nuke_truncated_fields.add(match.groupdict()["fieldname"])

    # nuke difficult field names as mentioned above
    nuke_truncated_fields = tuple(nuke_truncated_fields)
    for d in (meta_items, gpkg_meta_items):
        for k in list(d):
            if k.startswith(tuple(f'fields/{f}' for f in nuke_truncated_fields)):
                d.pop(k)
        for f in d['sqlite_table_info']:
            if f['name'].startswith(nuke_truncated_fields):
                # truncated them here so we can test the rest of the stuff about the field
                f['name'] = f"{f['name'][:7]}[trunc]"

    assert meta_items.keys() == gpkg_meta_items.keys()
    for d in (meta_items, gpkg_meta_items):
        # SHP/TAB can't possibly preserve identifier/description, those are GPKG specific :/
        d['gpkg_contents'].pop('description')
        d['gpkg_contents'].pop('identifier')

        pk_field = [f for f in d['sqlite_table_info'] if f['pk']][0]
        # SHP/TAB always call the primary key "FID"
        pk_field['name'] = dataset.primary_key
        # SHP/TAB don't preserve nullability
        for f in d['sqlite_table_info']:
            del f['notnull']

        # OGR SRS names seem different from GPKG ones, and we don't seem to have descriptions at all.
        # Luckily these don't really matter (do they?)
        for srs in d['gpkg_spatial_ref_sys']:
            del srs['description']
            del srs['srs_name']

            # this one matters, but slight variations may not.
            # OGR adds AXIS definitions in that GPKG doesn't have. meh
            assert srs.pop('definition')

        # SHP/TAB don't preserve the MULTI-ness of their geometry type.
        # also, at least one of our test datasets has gtype=GEOMETRY in GPKG,
        # but when converted to SHP it ends up with POLYGON
        # (because it contains only polygons)
        del d['gpkg_geometry_columns']['geometry_type_name']
        for f in d['sqlite_table_info']:
            if f['type'].startswith('MULTI'):
                f['type'] = f['type'][5:]
            if f['type'] in (
                'POLYGON',
                'POINT',
                'LINESTRING',
                'GEOMETRYCOLLECTION',
                'GEOMETRY',
            ):
                # SHP/TAB formats don't preserve the ordering of the geometry column.
                f['cid'] = -1
            if f['type'] == 'DATETIME':
                # wow, SHP doesn't support datetimes(!)
                # OGR launders these to DATE
                f['type'] = 'DATE'

        # SHP/TAB formats don't preserve the ordering of the geometry column.
        # Above, we set the geometry cid to -1
        # Now we sort by cid, and then remove the cids.
        # This ensures we're testing the ordering of the other columns, but
        # means we don't care what their cids are with respect to the geometry column.
        d['sqlite_table_info'].sort(key=lambda f: f['cid'])
        for f in d['sqlite_table_info']:
            f.pop('cid')

        # the GPKG spec allows for z/m values to be set to 2,
        # which means z/m values are optional.
        # OGR importer doesn't do that, it's 0 or 1
        if d['gpkg_geometry_columns']['m'] == 2:
            d['gpkg_geometry_columns']['m'] = 0
        if d['gpkg_geometry_columns']['z'] == 2:
            d['gpkg_geometry_columns']['z'] = 0

    # That was dramatic. Whatever's left should be identical
    for key in meta_items:
        assert meta_items[key] == gpkg_meta_items[key], key


@pytest.mark.slow
@pytest.mark.parametrize(
    "archive,source_gpkg,table",
    [
        pytest.param(
            "gpkg-points", "nz-pa-points-topo-150k.gpkg", H.POINTS.LAYER, id="points"
        ),
        pytest.param(
            "gpkg-polygons",
            "nz-waca-adjustments.gpkg",
            H.POLYGONS.LAYER,
            id="polygons-pk",
        ),
        pytest.param(
            "gpkg-points", "nz-pa-points-topo-150k.gpkg", H.POINTS.LAYER, id="empty"
        ),
    ],
)
@pytest.mark.parametrize(*DATASET_VERSIONS)
@pytest.mark.parametrize(
    'source_format,source_ogr_driver',
    [
        ('SHP', 'ESRI Shapefile'),
        # https://github.com/koordinates/sno/issues/86
        # This test starts by converting a GPKG into a TAB, and then imports then TAB.
        # But the TAB ended up with very broken SRS info, and then during import GDAL
        # failed to find an EPSG code for the projection.
        # We can't currently work around this so we're disabling it.
        # A future release might add handling via an option (--srs=epsg:4167 for example)
        # ('TAB', 'MapInfo File')
    ],
    ids=['SHP'],
)
def test_import_from_non_gpkg(
    import_version,
    archive,
    source_gpkg,
    table,
    data_archive,
    tmp_path,
    cli_runner,
    chdir,
    geopackage,
    request,
    source_format,
    source_ogr_driver,
):
    """
    Import something else into a Sno repository.
    """
    param_ids = H.parameter_ids(request)

    with data_archive(archive) as data:
        db = geopackage(f"{data / source_gpkg}")
        dbcur = db.cursor()
        if param_ids[-1] == "empty":
            with db:
                print(f"emptying table {table}...")
                dbcur.execute(f"DELETE FROM {table};")

        num_rows = dbcur.execute(f"SELECT COUNT(*) FROM {table};").fetchone()[0]

        if param_ids[-1] == "empty":
            assert num_rows == 0

        # First, import the original GPKG to one repo
        gpkg_repo_path = tmp_path / "gpkg"
        gpkg_repo_path.mkdir()
        with chdir(gpkg_repo_path):
            r = cli_runner.invoke(["init"])
            assert r.exit_code == 0, r
            r = cli_runner.invoke(["import", data / source_gpkg, table])
            assert r.exit_code == 0, r

        gpkg_repo = pygit2.Repository(str(gpkg_repo_path))
        gpkg_tree = gpkg_repo.head.peel(pygit2.Tree) / table
        gpkg_dataset = structure.DatasetStructure.instantiate(gpkg_tree, table)

        # convert to a new format using OGR
        source_filename = tmp_path / f"data.{source_format.lower()}"
        gdal.VectorTranslate(
            str(source_filename),
            gdal.OpenEx(str(data / source_gpkg)),
            format=source_ogr_driver,
            layers=[table],
        )
        repo_path = tmp_path / "non-gpkg"
        repo_path.mkdir()
        with chdir(repo_path):
            r = cli_runner.invoke(["init"])
            assert r.exit_code == 0, r

            repo = pygit2.Repository(str(repo_path))
            assert repo.is_bare
            assert repo.is_empty

            # Import from SHP/TAB/something into sno
            r = cli_runner.invoke(
                [
                    "import",
                    str(source_filename),
                    f"--version={import_version}",
                    f"data:{table}",
                ]
            )
            assert r.exit_code == 0, r

            assert not repo.is_empty
            assert repo.head.name == "refs/heads/master"
            assert repo.head.shorthand == "master"

            # has a single commit
            assert len([c for c in repo.walk(repo.head.target)]) == 1

            dataset = _import_check(
                repo_path, table, f"{data / source_gpkg}", geopackage
            )

            assert dataset.__class__.__name__ == f"Dataset{import_version[0]}"
            assert dataset.version == import_version

            # Compare the meta items to the GPKG-imported ones
            repo = pygit2.Repository(str(repo_path))
            tree = repo.head.peel(pygit2.Tree) / table
            dataset = structure.DatasetStructure.instantiate(tree, table)

            _compare_ogr_and_gpkg_meta_items(dataset, gpkg_dataset)

            if num_rows > 0:
                # compare the first feature in the repo against the source DB
                key, got_feature = next(dataset.features())
                fid = dataset.decode_pk(key)

                src_ds = ogr.Open(str(source_filename))
                src_layer = src_ds.GetLayer(0)
                assert src_layer.GetFeatureCount() == num_rows

                f = src_layer.GetFeature(fid)
                expected_feature = {
                    f.GetFieldDefnRef(i).GetName(): f.GetField(i)
                    for i in range(f.GetFieldCount())
                }
                expected_feature['FID'] = f.GetFID()
                if src_layer.GetGeomType() != ogr.wkbNone:
                    g = f.GetGeometryRef()
                    if g:
                        g.AssignSpatialReference(src_layer.GetSpatialRef())
                    expected_feature['geom'] = gpkg.ogr_to_gpkg_geom(g)

                assert normalise_feature(got_feature) == expected_feature


def test_shp_import_meta(
    data_archive, tmp_path, cli_runner, request,
):
    with data_archive('gpkg-polygons') as data:
        # convert to SHP using OGR
        source_filename = tmp_path / "nz_waca_adjustments.shp"
        gdal.VectorTranslate(
            str(source_filename),
            gdal.OpenEx(str(data / 'nz-waca-adjustments.gpkg')),
            format='ESRI Shapefile',
            layers=['nz_waca_adjustments'],
        )

        # now import the SHP
        repo_path = tmp_path / "repo"
        r = cli_runner.invoke(["init", "--import", source_filename, str(repo_path)])
        assert r.exit_code == 0, r

        # now check metadata
        path = "nz_waca_adjustments"
        repo = pygit2.Repository(str(repo_path))
        tree = repo.head.peel(pygit2.Tree) / path
        dataset = structure.DatasetStructure.instantiate(tree, path)

        meta_items = dict(dataset.iter_meta_items())
        assert set(meta_items) == {
            'gpkg_contents',
            'gpkg_geometry_columns',
            'gpkg_spatial_ref_sys',
            'primary_key',
            'sqlite_table_info',
            'version',
            'fields/FID',
            'fields/adjusted_n',
            'fields/date_adjus',
            'fields/geom',
            'fields/survey_ref',
        }
        assert meta_items['sqlite_table_info'] == [
            {
                'cid': 0,
                'name': 'FID',
                'type': 'INTEGER',
                'notnull': 1,
                'dflt_value': None,
                'pk': 1,
            },
            {
                'cid': 1,
                'name': 'geom',
                'type': 'POLYGON',
                'notnull': 0,
                'dflt_value': None,
                'pk': 0,
            },
            {
                'cid': 2,
                'name': 'date_adjus',
                'type': 'DATE',
                'notnull': 0,
                'dflt_value': None,
                'pk': 0,
            },
            {
                'cid': 3,
                'name': 'survey_ref',
                'type': 'TEXT(50)',
                'notnull': 0,
                'dflt_value': None,
                'pk': 0,
            },
            {
                'cid': 4,
                'name': 'adjusted_n',
                'type': 'MEDIUMINT',
                'notnull': 0,
                'dflt_value': None,
                'pk': 0,
            },
        ]


def quote_ident(part):
    """
    SQL92 conformant identifier quoting, for use with OGR-dialect SQL
    (and most other dialects)
    """
    part = part.replace('"', '""')
    return f'"{part}"'


@pytest.fixture()
def postgis_db():
    if 'SNO_POSTGRES_URL' not in os.environ:
        raise pytest.skip('Requires postgres')
    conn = psycopg2.connect(os.environ['SNO_POSTGRES_URL'])
    with conn.cursor() as cur:
        # test connection and postgis support
        try:
            cur.execute("""SELECT postgis_version()""")
        except psycopg2.errors.UndefinedFunction:
            raise pytest.skip('Requires PostGIS')
    yield conn


@pytest.fixture()
def postgis_layer(postgis_db, data_archive):
    postgres_conn_str = ImportPostgreSQL.postgres_url_to_ogr_conn_str(
        os.environ['SNO_POSTGRES_URL']
    )

    @contextlib.contextmanager
    def _postgis_layer(archive_name, gpkg_name, table):
        with data_archive(archive_name) as data:
            gdal.VectorTranslate(
                postgres_conn_str,
                gdal.OpenEx(str(data / gpkg_name)),
                format='PostgreSQL',
                accessMode='overwrite',
                layerCreationOptions=['LAUNDER=NO'],
                layers=[table],
            )
        yield
        c = postgis_db.cursor()
        c.execute(
            f"""
            DROP TABLE IF EXISTS {quote_ident(table)}
            """
        )

    return _postgis_layer


def test_pg_import(
    postgis_db, postgis_layer, data_archive, tmp_path, cli_runner, request,
):
    with postgis_layer(
        'gpkg-polygons', 'nz-waca-adjustments.gpkg', 'nz_waca_adjustments'
    ):
        repo_path = tmp_path / "repo"
        r = cli_runner.invoke(
            [
                'init',
                '--import',
                os.environ['SNO_POSTGRES_URL'],
                '--table=nz_waca_adjustments',
                repo_path,
            ]
        )
        assert r.exit_code == 0, r
        # now check metadata
        path = "nz_waca_adjustments"
        repo = pygit2.Repository(str(repo_path))
        tree = repo.head.peel(pygit2.Tree) / path
        dataset = DatasetStructure.instantiate(tree, path)

        meta_items = dict(dataset.iter_meta_items())
        assert set(meta_items.keys()) == {
            'fields/geom',
            'version',
            'fields/id',
            'gpkg_geometry_columns',
            'gpkg_spatial_ref_sys',
            'fields/adjusted_nodes',
            'primary_key',
            'gpkg_contents',
            'fields/survey_reference',
            'fields/date_adjusted',
            'sqlite_table_info',
        }
        assert meta_items['sqlite_table_info'] == [
            {
                'cid': 0,
                'name': 'id',
                'type': 'INTEGER',
                'notnull': 1,
                'dflt_value': None,
                'pk': 1,
            },
            {
                'cid': 1,
                'name': 'geom',
                'type': 'MULTIPOLYGON',
                'notnull': 0,
                'dflt_value': None,
                'pk': 0,
            },
            {
                'cid': 2,
                'name': 'date_adjusted',
                'type': 'DATETIME',
                'notnull': 0,
                'dflt_value': None,
                'pk': 0,
            },
            {
                'cid': 3,
                'name': 'survey_reference',
                'type': 'TEXT(50)',
                'notnull': 0,
                'dflt_value': None,
                'pk': 0,
            },
            {
                'cid': 4,
                'name': 'adjusted_nodes',
                'type': 'MEDIUMINT',
                'notnull': 0,
                'dflt_value': None,
                'pk': 0,
            },
        ]
        contents = meta_items['gpkg_contents']
        assert contents == {
            'table_name': 'nz_waca_adjustments',
            'description': '',
            'data_type': 'features',
            'identifier': '',
            'srs_id': 4167,
        }


def test_pk_encoding():
    ds = Dataset1(None, "mytable")

    assert ds.encode_pk(492183) == "zgAHgpc="
    assert ds.decode_pk("zgAHgpc=") == 492183

    enc = [(i, ds.encode_pk(i)) for i in range(-50000, 50000, 23)]
    assert len(set([k for i, k in enc])) == len(enc)

    for i, k in enc:
        assert ds.decode_pk(k) == i

    assert ds.encode_pk("Dave") == "pERhdmU="
    assert ds.decode_pk("pERhdmU=") == "Dave"


@pytest.mark.slow
@pytest.mark.parametrize(*GPKG_IMPORTS)
@pytest.mark.parametrize(*DATASET_VERSIONS)
@pytest.mark.parametrize("profile", ["get_feature", "feature_to_dict"])
def test_feature_find_decode_performance(
    profile,
    import_version,
    archive,
    source_gpkg,
    table,
    data_archive,
    data_imported,
    geopackage,
    benchmark,
    request,
):
    """ Check single-feature decoding performance """
    param_ids = H.parameter_ids(request)
    benchmark.group = (
        f"test_feature_find_decode_performance - {profile} - {param_ids[-1]}"
    )

    repo_path = data_imported(archive, source_gpkg, table, import_version)
    repo = pygit2.Repository(str(repo_path))

    path = "mytable"
    tree = repo.head.peel(pygit2.Tree) / path

    dataset = structure.DatasetStructure.instantiate(tree, path)
    assert dataset.__class__.__name__ == f"Dataset{import_version[0]}"
    assert dataset.version == import_version

    with data_archive(archive) as data:
        db = geopackage(f"{data / source_gpkg}")
        dbcur = db.cursor()
        num_rows = dbcur.execute(f"SELECT COUNT(*) FROM {table};").fetchone()[0]
        pk_field = gpkg.pk(db, table)
        pk = dbcur.execute(
            f"SELECT {pk_field} FROM {table} ORDER BY {pk_field} LIMIT 1 OFFSET {min(97,num_rows-1)};"
        ).fetchone()[0]

    if profile == "get_feature":
        benchmark(dataset.get_feature, pk)

    elif profile == "feature_to_dict":
        f_obj = tree / dataset.get_feature_path(pk)
        pk_enc = dataset.encode_pk(pk)

        benchmark(dataset.repo_feature_to_dict, pk_enc, f_obj)

    else:
        raise NotImplementedError(f"Unknown profile: {profile}")


@pytest.mark.slow
@pytest.mark.parametrize("import_version", ["1.0"])
def test_import_multiple(
    import_version, data_archive, chdir, cli_runner, tmp_path, geopackage
):
    repo_path = tmp_path / "data.sno"
    repo_path.mkdir()

    with chdir(repo_path):
        r = cli_runner.invoke(["init"])
        assert r.exit_code == 0, r

    repo = pygit2.Repository(str(repo_path))
    assert repo.is_bare
    assert repo.is_empty

    LAYERS = (
        ("gpkg-points", "nz-pa-points-topo-150k.gpkg", H.POINTS.LAYER),
        ("gpkg-polygons", "nz-waca-adjustments.gpkg", H.POLYGONS.LAYER),
    )

    datasets = []
    for i, (archive, source_gpkg, table) in enumerate(LAYERS):
        with data_archive(archive) as data:
            with chdir(repo_path):
                r = cli_runner.invoke(
                    [
                        "import",
                        f"GPKG:{data / source_gpkg}",
                        f"--version={import_version}",
                        table,
                    ]
                )
                assert r.exit_code == 0, r

                datasets.append(
                    _import_check(repo_path, table, f"{data / source_gpkg}", geopackage)
                )

                assert len([c for c in repo.walk(repo.head.target)]) == i + 1

                if i + 1 == len(LAYERS):
                    # importing to an existing path/layer should fail
                    with pytest.raises(ValueError, match=f"{table}/ already exists"):
                        r = cli_runner.invoke(
                            [
                                "import",
                                f"GPKG:{data / source_gpkg}",
                                f"--version={import_version}",
                                table,
                            ]
                        )

    # has two commits
    assert len([c for c in repo.walk(repo.head.target)]) == len(LAYERS)

    tree = repo.head.peel(pygit2.Tree)

    for i, ds in enumerate(datasets):
        assert ds.path == LAYERS[i][2]

        pk_enc, feature = next(ds.features())
        f_path = ds.get_feature_path(feature[ds.primary_key])
        assert tree / ds.path / f_path


@pytest.mark.slow
@pytest.mark.parametrize(*GPKG_IMPORTS)
@pytest.mark.parametrize(*DATASET_VERSIONS)
def test_write_feature_performance(
    import_version,
    archive,
    source_gpkg,
    table,
    data_archive,
    tmp_path,
    cli_runner,
    chdir,
    benchmark,
    request,
):
    """ Per-feature import performance. """
    param_ids = H.parameter_ids(request)

    with data_archive(archive) as data:
        # list tables
        repo_path = tmp_path / "data.sno"
        repo_path.mkdir()

        benchmark.group = f"test_write_feature_performance - {param_ids[-1]}"

        with chdir(repo_path):
            r = cli_runner.invoke(["init"])
            assert r.exit_code == 0, r

            repo = pygit2.Repository(str(repo_path))

            source = OgrImporter.open(data / source_gpkg, table=table)
            with source:
                dataset = structure.DatasetStructure.for_version(import_version)(
                    None, table
                )
                feature_iter = itertools.cycle(source.iter_features())

                index = pygit2.Index()

                kwargs = {
                    "geom_cols": source.geom_cols,
                    "field_cid_map": source.field_cid_map,
                    "primary_key": source.primary_key,
                    "path": dataset.path,
                }

                def _write_feature():
                    return dataset.write_feature(
                        next(feature_iter), repo, index, **kwargs
                    )

                benchmark(_write_feature)


@pytest.mark.slow
@pytest.mark.parametrize(*DATASET_VERSIONS)
def test_fast_import(import_version, data_archive, tmp_path, cli_runner, chdir):
    table = H.POINTS.LAYER
    with data_archive("gpkg-points") as data:
        # list tables
        repo_path = tmp_path / "data.sno"
        repo_path.mkdir()

        with chdir(repo_path):
            r = cli_runner.invoke(["init"])
            assert r.exit_code == 0, r

            repo = pygit2.Repository(str(repo_path))

            source = OgrImporter.open(data / "nz-pa-points-topo-150k.gpkg", table=table)

            structure.fast_import_tables(repo, {table: source}, version=import_version)

            assert not repo.is_empty
            assert repo.head.name == "refs/heads/master"
            assert repo.head.shorthand == "master"

            dataset = structure.RepositoryStructure(repo)[table]

            # has a single commit
            assert len([c for c in repo.walk(repo.head.target)]) == 1

            # has meta information
            assert import_version == dataset.get_meta_item("version")["version"]

            # has the right number of features
            feature_count = sum(1 for f in dataset.features())
            assert feature_count == source.row_count<|MERGE_RESOLUTION|>--- conflicted
+++ resolved
@@ -10,14 +10,8 @@
 import pygit2
 import pytest
 
-<<<<<<< HEAD
-from sno import gpkg
+from sno import gpkg, structure
 from sno.init import OgrImporter, ImportPostgreSQL
-from sno.structure import DatasetStructure
-=======
-from sno import gpkg, structure
-from sno.init import OgrImporter
->>>>>>> 1cd527d4
 from sno.dataset1 import Dataset1
 
 
@@ -641,7 +635,7 @@
         path = "nz_waca_adjustments"
         repo = pygit2.Repository(str(repo_path))
         tree = repo.head.peel(pygit2.Tree) / path
-        dataset = DatasetStructure.instantiate(tree, path)
+        dataset = structure.DatasetStructure.instantiate(tree, path)
 
         meta_items = dict(dataset.iter_meta_items())
         assert set(meta_items.keys()) == {
